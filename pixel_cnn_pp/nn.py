--- conflicted
+++ resolved
@@ -1,323 +1,311 @@
-"""
-Various tensorflow utilities
-"""
-
-import numpy as np
-import tensorflow as tf
-from tensorflow.contrib.framework.python.ops import add_arg_scope
-
-def int_shape(x):
-    return list(map(int, x.get_shape()))
-
-def concat_elu(x):
-    """ like concatenated ReLU (http://arxiv.org/abs/1603.05201), but then with ELU """
-    axis = len(x.get_shape())-1
-    return tf.nn.elu(tf.concat([x, -x], axis))
-
-def log_sum_exp(x):
-    """ numerically stable log_sum_exp implementation that prevents overflow """
-    axis = len(x.get_shape())-1
-    m = tf.reduce_max(x, axis)
-    m2 = tf.reduce_max(x, axis, keep_dims=True)
-    return m + tf.log(tf.reduce_sum(tf.exp(x-m2), axis))
-
-def log_prob_from_logits(x):
-    """ numerically stable log_softmax implementation that prevents overflow """
-    axis = len(x.get_shape())-1
-    m = tf.reduce_max(x, axis, keep_dims=True)
-    return x - m - tf.log(tf.reduce_sum(tf.exp(x-m), axis, keep_dims=True))
-
-def energy_distance(x, x_sample):
-    l1 = 0.
-    for xs in x_sample:
-        l1 += tf.reduce_sum(tf.pow(1e-10 + tf.reduce_sum(tf.square(127.5*(x-xs)),3), 0.75))
-    l1 /= len(x_sample)
-
-    l2 = 0.
-    n = 0
-    for i in range(len(x_sample)):
-        for j in range(i+1,len(x_sample)):
-            l2 += tf.reduce_sum(tf.pow(1e-10 + tf.reduce_sum(tf.square(127.5*(x_sample[i] - x_sample[j])), 3), 0.75))
-            n += 1
-    l2 /= n
-
-    return 2.*l1 - l2
-
-def discretized_mix_logistic_loss(x,l,sum_all=True):
-    """ log-likelihood for mixture of discretized logistics, assumes the data has been rescaled to [-1,1] interval """
-    xs = int_shape(x) # true image (i.e. labels) to regress to, e.g. (B,32,32,3)
-    ls = int_shape(l) # predicted distribution, e.g. (B,32,32,100)
-    nr_mix = int(ls[-1] / 10) # here and below: unpacking the params of the mixture of logistics
-    logit_probs = l[:,:,:,:nr_mix]
-    l = tf.reshape(l[:,:,:,nr_mix:], xs + [nr_mix*3])
-    means = l[:,:,:,:,:nr_mix]
-    log_scales = tf.maximum(l[:,:,:,:,nr_mix:2*nr_mix], -7.)
-    coeffs = tf.nn.tanh(l[:,:,:,:,2*nr_mix:3*nr_mix])
-    x = tf.reshape(x, xs + [1]) + tf.zeros(xs + [nr_mix]) # here and below: getting the means and adjusting them based on preceding sub-pixels
-    m2 = tf.reshape(means[:,:,:,1,:] + coeffs[:, :, :, 0, :] * x[:, :, :, 0, :], [xs[0],xs[1],xs[2],1,nr_mix])
-    m3 = tf.reshape(means[:, :, :, 2, :] + coeffs[:, :, :, 1, :] * x[:, :, :, 0, :] + coeffs[:, :, :, 2, :] * x[:, :, :, 1, :], [xs[0],xs[1],xs[2],1,nr_mix])
-    means = tf.concat([tf.reshape(means[:,:,:,0,:], [xs[0],xs[1],xs[2],1,nr_mix]), m2, m3],3)
-    centered_x = x - means
-    inv_stdv = tf.exp(-log_scales)
-    plus_in = inv_stdv * (centered_x + 1./255.)
-    cdf_plus = tf.nn.sigmoid(plus_in)
-    min_in = inv_stdv * (centered_x - 1./255.)
-    cdf_min = tf.nn.sigmoid(min_in)
-    log_cdf_plus = plus_in - tf.nn.softplus(plus_in) # log probability for edge case of 0 (before scaling)
-    log_one_minus_cdf_min = -tf.nn.softplus(min_in) # log probability for edge case of 255 (before scaling)
-    cdf_delta = cdf_plus - cdf_min # probability for all other cases
-    mid_in = inv_stdv * centered_x
-    log_pdf_mid = mid_in - log_scales - 2.*tf.nn.softplus(mid_in) # log probability in the center of the bin, to be used in extreme cases (not actually used in our code)
-
-    # now select the right output: left edge case, right edge case, normal case, extremely low prob case (doesn't actually happen for us)
-
-    # this is what we are really doing, but using the robust version below for extreme cases in other applications and to avoid NaN issue with tf.select()
-    # log_probs = tf.select(x < -0.999, log_cdf_plus, tf.select(x > 0.999, log_one_minus_cdf_min, tf.log(cdf_delta)))
-
-    # robust version, that still works if probabilities are below 1e-5 (which never happens in our code)
-    # tensorflow backpropagates through tf.select() by multiplying with zero instead of selecting: this requires use to use some ugly tricks to avoid potential NaNs
-    # the 1e-12 in tf.maximum(cdf_delta, 1e-12) is never actually used as output, it's purely there to get around the tf.select() gradient issue
-    # if the probability on a sub-pixel is below 1e-5, we use an approximation based on the assumption that the log-density is constant in the bin of the observed sub-pixel value
-    log_probs = tf.where(x < -0.999, log_cdf_plus, tf.where(x > 0.999, log_one_minus_cdf_min, tf.where(cdf_delta > 1e-5, tf.log(tf.maximum(cdf_delta, 1e-12)), log_pdf_mid - np.log(127.5))))
-
-    log_probs = tf.reduce_sum(log_probs,3) + log_prob_from_logits(logit_probs)
-    if sum_all:
-        return -tf.reduce_sum(log_sum_exp(log_probs))
-    else:
-        return -tf.reduce_sum(log_sum_exp(log_probs),[1,2])
-
-def sample_from_discretized_mix_logistic(l,nr_mix):
-    ls = int_shape(l)
-    xs = ls[:-1] + [3]
-    # unpack parameters
-    logit_probs = l[:, :, :, :nr_mix]
-    l = tf.reshape(l[:, :, :, nr_mix:], xs + [nr_mix*3])
-    # sample mixture indicator from softmax
-    sel = tf.one_hot(tf.argmax(logit_probs - tf.log(-tf.log(tf.random_uniform(logit_probs.get_shape(), minval=1e-5, maxval=1. - 1e-5))), 3), depth=nr_mix, dtype=tf.float32)
-    sel = tf.reshape(sel, xs[:-1] + [1,nr_mix])
-    # select logistic parameters
-    means = tf.reduce_sum(l[:,:,:,:,:nr_mix]*sel,4)
-    log_scales = tf.maximum(tf.reduce_sum(l[:,:,:,:,nr_mix:2*nr_mix]*sel,4), -7.)
-    coeffs = tf.reduce_sum(tf.nn.tanh(l[:,:,:,:,2*nr_mix:3*nr_mix])*sel,4)
-    # sample from logistic & clip to interval
-    # we don't actually round to the nearest 8bit value when sampling
-    u = tf.random_uniform(means.get_shape(), minval=1e-5, maxval=1. - 1e-5)
-    x = means + tf.exp(log_scales)*(tf.log(u) - tf.log(1. - u))
-    x0 = tf.minimum(tf.maximum(x[:,:,:,0], -1.), 1.)
-    x1 = tf.minimum(tf.maximum(x[:,:,:,1] + coeffs[:,:,:,0]*x0, -1.), 1.)
-    x2 = tf.minimum(tf.maximum(x[:,:,:,2] + coeffs[:,:,:,1]*x0 + coeffs[:,:,:,2]*x1, -1.), 1.)
-    return tf.concat([tf.reshape(x0,xs[:-1]+[1]), tf.reshape(x1,xs[:-1]+[1]), tf.reshape(x2,xs[:-1]+[1])],3)
-
-def get_var_maybe_avg(var_name, ema, **kwargs):
-    ''' utility for retrieving polyak averaged params '''
-    v = tf.get_variable(var_name, **kwargs)
-    if ema is not None:
-        v = ema.average(v)
-    return v
-
-def get_vars_maybe_avg(var_names, ema, **kwargs):
-    ''' utility for retrieving polyak averaged params '''
-    vars = []
-    for vn in var_names:
-        vars.append(get_var_maybe_avg(vn, ema, **kwargs))
-    return vars
-
-def adam_updates(params, cost_or_grads, lr=0.001, mom1=0.9, mom2=0.999):
-    ''' Adam optimizer '''
-    updates = []
-    if type(cost_or_grads) is not list:
-        grads = tf.gradients(cost_or_grads, params)
-    else:
-        grads = cost_or_grads
-    t = tf.Variable(1., 'adam_t')
-    for p, g in zip(params, grads):
-        mg = tf.Variable(tf.zeros(p.get_shape()), p.name + '_adam_mg')
-        if mom1>0:
-            v = tf.Variable(tf.zeros(p.get_shape()), p.name + '_adam_v')
-            v_t = mom1*v + (1. - mom1)*g
-            v_hat = v_t / (1. - tf.pow(mom1,t))
-            updates.append(v.assign(v_t))
-        else:
-            v_hat = g
-        mg_t = mom2*mg + (1. - mom2)*tf.square(g)
-        mg_hat = mg_t / (1. - tf.pow(mom2,t))
-        g_t = v_hat / tf.sqrt(mg_hat + 1e-8)
-        p_t = p - lr * g_t
-        updates.append(mg.assign(mg_t))
-        updates.append(p.assign(p_t))
-    updates.append(t.assign_add(1))
-    return tf.group(*updates)
-
-def get_name(layer_name, counters):
-    ''' utlity for keeping track of layer names '''
-    if not layer_name in counters:
-        counters[layer_name] = 0
-    name = layer_name + '_' + str(counters[layer_name])
-    counters[layer_name] += 1
-    return name
-
-@add_arg_scope
-def dense(x, num_units, nonlinearity=None, init_scale=1., counters={}, init=False, ema=None, **kwargs):
-    ''' fully connected layer '''
-    name = get_name('dense', counters)
-    with tf.variable_scope(name):
-        V = get_var_maybe_avg('V', ema, shape=[int(x.get_shape()[1]),num_units], dtype=tf.float32,
-                              initializer=tf.random_normal_initializer(0, 0.05), trainable=True)
-        g = get_var_maybe_avg('g', ema, shape=[num_units], dtype=tf.float32,
-                              initializer=tf.constant_initializer(1.), trainable=True)
-        b = get_var_maybe_avg('b', ema, shape=[num_units], dtype=tf.float32,
-                              initializer=tf.constant_initializer(0.), trainable=True)
-
-        # use weight normalization (Salimans & Kingma, 2016)
-        x = tf.matmul(x, V)
-        scaler = g / tf.sqrt(tf.reduce_sum(tf.square(V), [0]))
-        x = tf.reshape(scaler, [1, num_units]) * x + tf.reshape(b, [1, num_units])
-
-        if init: # normalize x
-            m_init, v_init = tf.nn.moments(x, [0])
-            scale_init = init_scale/tf.sqrt(v_init + 1e-10)
-            with tf.control_dependencies([g.assign(g*scale_init), b.assign_add(-m_init*scale_init)]):
-<<<<<<< HEAD
-                x = tf.nn.l2_normalize(x, dim=0)
-=======
-                x = tf.identity(x)
->>>>>>> 53ad661b
-
-        # apply nonlinearity
-        if nonlinearity is not None:
-            x = nonlinearity(x)
-
-        return x
-
-@add_arg_scope
-def conv2d(x, num_filters, filter_size=[3,3], stride=[1,1], pad='SAME', nonlinearity=None, init_scale=1., counters={}, init=False, ema=None, **kwargs):
-    ''' convolutional layer '''
-    name = get_name('conv2d', counters)
-    with tf.variable_scope(name):
-        V = get_var_maybe_avg('V', ema, shape=filter_size+[int(x.get_shape()[-1]),num_filters], dtype=tf.float32,
-                              initializer=tf.random_normal_initializer(0, 0.05), trainable=True)
-        g = get_var_maybe_avg('g', ema, shape=[num_filters], dtype=tf.float32,
-                              initializer=tf.constant_initializer(1.), trainable=True)
-        b = get_var_maybe_avg('b', ema, shape=[num_filters], dtype=tf.float32,
-                              initializer=tf.constant_initializer(0.), trainable=True)
-
-        # use weight normalization (Salimans & Kingma, 2016)
-        W = tf.reshape(g, [1, 1, 1, num_filters]) * tf.nn.l2_normalize(V, [0, 1, 2])
-
-        # calculate convolutional layer output
-        x = tf.nn.bias_add(tf.nn.conv2d(x, W, [1] + stride + [1], pad), b)
-
-        if init:  # normalize x
-            m_init, v_init = tf.nn.moments(x, [0,1,2])
-            scale_init = init_scale / tf.sqrt(v_init + 1e-10)
-            with tf.control_dependencies([g.assign(g * scale_init), b.assign_add(-m_init * scale_init)]):
-<<<<<<< HEAD
-                x = tf.nn.l2_normalize(x, dim=[0,1,2])
-=======
-                x = tf.identity(x)
->>>>>>> 53ad661b
-
-        # apply nonlinearity
-        if nonlinearity is not None:
-            x = nonlinearity(x)
-
-        return x
-
-@add_arg_scope
-def deconv2d(x, num_filters, filter_size=[3,3], stride=[1,1], pad='SAME', nonlinearity=None, init_scale=1., counters={}, init=False, ema=None, **kwargs):
-    ''' transposed convolutional layer '''
-    name = get_name('deconv2d', counters)
-    xs = int_shape(x)
-    if pad=='SAME':
-        target_shape = [xs[0], xs[1]*stride[0], xs[2]*stride[1], num_filters]
-    else:
-        target_shape = [xs[0], xs[1]*stride[0] + filter_size[0]-1, xs[2]*stride[1] + filter_size[1]-1, num_filters]
-    with tf.variable_scope(name):
-        V = get_var_maybe_avg('V', ema, shape=filter_size+[num_filters,int(x.get_shape()[-1])], dtype=tf.float32,
-                              initializer=tf.random_normal_initializer(0, 0.05), trainable=True)
-        g = get_var_maybe_avg('g', ema, shape=[num_filters], dtype=tf.float32,
-                              initializer=tf.constant_initializer(1.), trainable=True)
-        b = get_var_maybe_avg('b', ema, shape=[num_filters], dtype=tf.float32,
-                              initializer=tf.constant_initializer(0.), trainable=True)
-
-        # use weight normalization (Salimans & Kingma, 2016)
-        W = tf.reshape(g, [1, 1, num_filters, 1]) * tf.nn.l2_normalize(V, [0, 1, 3])
-
-        # calculate convolutional layer output
-        x = tf.nn.conv2d_transpose(x, W, target_shape, [1] + stride + [1], padding=pad)
-        x = tf.nn.bias_add(x, b)
-
-        if init:  # normalize x
-            m_init, v_init = tf.nn.moments(x, [0,1,2])
-            scale_init = init_scale / tf.sqrt(v_init + 1e-10)
-            with tf.control_dependencies([g.assign(g * scale_init), b.assign_add(-m_init * scale_init)]):
-<<<<<<< HEAD
-                x = tf.nn.l2_normalize(x, dim=[0,1,2])
-=======
-                x = tf.identity(x)
->>>>>>> 53ad661b
-
-        # apply nonlinearity
-        if nonlinearity is not None:
-            x = nonlinearity(x)
-
-        return x
-
-@add_arg_scope
-def nin(x, num_units, **kwargs):
-    """ a network in network layer (1x1 CONV) """
-    s = int_shape(x)
-    x = tf.reshape(x, [np.prod(s[:-1]),s[-1]])
-    x = dense(x, num_units, **kwargs)
-    return tf.reshape(x, s[:-1]+[num_units])
-
-''' meta-layer consisting of multiple base layers '''
-
-@add_arg_scope
-def gated_resnet(x, a=None, h=None, nonlinearity=tf.nn.elu, conv=conv2d, init=False, counters={}, ema=None, dropout_p=0., **kwargs):
-    xs = int_shape(x)
-    num_filters = xs[-1]
-
-    c1 = conv(nonlinearity(x), num_filters)
-    if a is not None: # add short-cut connection if auxiliary input 'a' is given
-        c1 += nin(nonlinearity(a), num_filters)
-    c1 = nonlinearity(c1)
-    if dropout_p > 0:
-        c1 = tf.nn.dropout(c1, keep_prob=1. - dropout_p)
-    c2 = conv(c1, num_filters * 2, init_scale=0.1)
-
-    a, b = tf.split(c2, 2, 3)
-    c3 = a * tf.nn.sigmoid(b)
-    return x + c3
-
-''' utilities for shifting the image around, efficient alternative to masking convolutions '''
-
-def down_shift(x):
-    xs = int_shape(x)
-    return tf.concat([tf.zeros([xs[0],1,xs[2],xs[3]]), x[:,:xs[1]-1,:,:]],1)
-
-def right_shift(x):
-    xs = int_shape(x)
-    return tf.concat([tf.zeros([xs[0],xs[1],1,xs[3]]), x[:,:,:xs[2]-1,:]],2)
-
-@add_arg_scope
-def down_shifted_conv2d(x, num_filters, filter_size=[2,3], stride=[1,1], **kwargs):
-    x = tf.pad(x, [[0,0],[filter_size[0]-1,0], [int((filter_size[1]-1)/2),int((filter_size[1]-1)/2)],[0,0]])
-    return conv2d(x, num_filters, filter_size=filter_size, pad='VALID', stride=stride, **kwargs)
-
-@add_arg_scope
-def down_shifted_deconv2d(x, num_filters, filter_size=[2,3], stride=[1,1], **kwargs):
-    x = deconv2d(x, num_filters, filter_size=filter_size, pad='VALID', stride=stride, **kwargs)
-    xs = int_shape(x)
-    return x[:,:(xs[1]-filter_size[0]+1),int((filter_size[1]-1)/2):(xs[2]-int((filter_size[1]-1)/2)),:]
-
-@add_arg_scope
-def down_right_shifted_conv2d(x, num_filters, filter_size=[2,2], stride=[1,1], **kwargs):
-    x = tf.pad(x, [[0,0],[filter_size[0]-1, 0], [filter_size[1]-1, 0],[0,0]])
-    return conv2d(x, num_filters, filter_size=filter_size, pad='VALID', stride=stride, **kwargs)
-
-@add_arg_scope
-def down_right_shifted_deconv2d(x, num_filters, filter_size=[2,2], stride=[1,1], **kwargs):
-    x = deconv2d(x, num_filters, filter_size=filter_size, pad='VALID', stride=stride, **kwargs)
-    xs = int_shape(x)
-    return x[:,:(xs[1]-filter_size[0]+1):,:(xs[2]-filter_size[1]+1),:]
+"""
+Various tensorflow utilities
+"""
+
+import numpy as np
+import tensorflow as tf
+from tensorflow.contrib.framework.python.ops import add_arg_scope
+
+def int_shape(x):
+    return list(map(int, x.get_shape()))
+
+def concat_elu(x):
+    """ like concatenated ReLU (http://arxiv.org/abs/1603.05201), but then with ELU """
+    axis = len(x.get_shape())-1
+    return tf.nn.elu(tf.concat([x, -x], axis))
+
+def log_sum_exp(x):
+    """ numerically stable log_sum_exp implementation that prevents overflow """
+    axis = len(x.get_shape())-1
+    m = tf.reduce_max(x, axis)
+    m2 = tf.reduce_max(x, axis, keep_dims=True)
+    return m + tf.log(tf.reduce_sum(tf.exp(x-m2), axis))
+
+def log_prob_from_logits(x):
+    """ numerically stable log_softmax implementation that prevents overflow """
+    axis = len(x.get_shape())-1
+    m = tf.reduce_max(x, axis, keep_dims=True)
+    return x - m - tf.log(tf.reduce_sum(tf.exp(x-m), axis, keep_dims=True))
+
+def energy_distance(x, x_sample):
+    l1 = 0.
+    for xs in x_sample:
+        l1 += tf.reduce_sum(tf.pow(1e-10 + tf.reduce_sum(tf.square(127.5*(x-xs)),3), 0.75))
+    l1 /= len(x_sample)
+
+    l2 = 0.
+    n = 0
+    for i in range(len(x_sample)):
+        for j in range(i+1,len(x_sample)):
+            l2 += tf.reduce_sum(tf.pow(1e-10 + tf.reduce_sum(tf.square(127.5*(x_sample[i] - x_sample[j])), 3), 0.75))
+            n += 1
+    l2 /= n
+
+    return 2.*l1 - l2
+
+def discretized_mix_logistic_loss(x,l,sum_all=True):
+    """ log-likelihood for mixture of discretized logistics, assumes the data has been rescaled to [-1,1] interval """
+    xs = int_shape(x) # true image (i.e. labels) to regress to, e.g. (B,32,32,3)
+    ls = int_shape(l) # predicted distribution, e.g. (B,32,32,100)
+    nr_mix = int(ls[-1] / 10) # here and below: unpacking the params of the mixture of logistics
+    logit_probs = l[:,:,:,:nr_mix]
+    l = tf.reshape(l[:,:,:,nr_mix:], xs + [nr_mix*3])
+    means = l[:,:,:,:,:nr_mix]
+    log_scales = tf.maximum(l[:,:,:,:,nr_mix:2*nr_mix], -7.)
+    coeffs = tf.nn.tanh(l[:,:,:,:,2*nr_mix:3*nr_mix])
+    x = tf.reshape(x, xs + [1]) + tf.zeros(xs + [nr_mix]) # here and below: getting the means and adjusting them based on preceding sub-pixels
+    m2 = tf.reshape(means[:,:,:,1,:] + coeffs[:, :, :, 0, :] * x[:, :, :, 0, :], [xs[0],xs[1],xs[2],1,nr_mix])
+    m3 = tf.reshape(means[:, :, :, 2, :] + coeffs[:, :, :, 1, :] * x[:, :, :, 0, :] + coeffs[:, :, :, 2, :] * x[:, :, :, 1, :], [xs[0],xs[1],xs[2],1,nr_mix])
+    means = tf.concat([tf.reshape(means[:,:,:,0,:], [xs[0],xs[1],xs[2],1,nr_mix]), m2, m3],3)
+    centered_x = x - means
+    inv_stdv = tf.exp(-log_scales)
+    plus_in = inv_stdv * (centered_x + 1./255.)
+    cdf_plus = tf.nn.sigmoid(plus_in)
+    min_in = inv_stdv * (centered_x - 1./255.)
+    cdf_min = tf.nn.sigmoid(min_in)
+    log_cdf_plus = plus_in - tf.nn.softplus(plus_in) # log probability for edge case of 0 (before scaling)
+    log_one_minus_cdf_min = -tf.nn.softplus(min_in) # log probability for edge case of 255 (before scaling)
+    cdf_delta = cdf_plus - cdf_min # probability for all other cases
+    mid_in = inv_stdv * centered_x
+    log_pdf_mid = mid_in - log_scales - 2.*tf.nn.softplus(mid_in) # log probability in the center of the bin, to be used in extreme cases (not actually used in our code)
+
+    # now select the right output: left edge case, right edge case, normal case, extremely low prob case (doesn't actually happen for us)
+
+    # this is what we are really doing, but using the robust version below for extreme cases in other applications and to avoid NaN issue with tf.select()
+    # log_probs = tf.select(x < -0.999, log_cdf_plus, tf.select(x > 0.999, log_one_minus_cdf_min, tf.log(cdf_delta)))
+
+    # robust version, that still works if probabilities are below 1e-5 (which never happens in our code)
+    # tensorflow backpropagates through tf.select() by multiplying with zero instead of selecting: this requires use to use some ugly tricks to avoid potential NaNs
+    # the 1e-12 in tf.maximum(cdf_delta, 1e-12) is never actually used as output, it's purely there to get around the tf.select() gradient issue
+    # if the probability on a sub-pixel is below 1e-5, we use an approximation based on the assumption that the log-density is constant in the bin of the observed sub-pixel value
+    log_probs = tf.where(x < -0.999, log_cdf_plus, tf.where(x > 0.999, log_one_minus_cdf_min, tf.where(cdf_delta > 1e-5, tf.log(tf.maximum(cdf_delta, 1e-12)), log_pdf_mid - np.log(127.5))))
+
+    log_probs = tf.reduce_sum(log_probs,3) + log_prob_from_logits(logit_probs)
+    if sum_all:
+        return -tf.reduce_sum(log_sum_exp(log_probs))
+    else:
+        return -tf.reduce_sum(log_sum_exp(log_probs),[1,2])
+
+def sample_from_discretized_mix_logistic(l,nr_mix):
+    ls = int_shape(l)
+    xs = ls[:-1] + [3]
+    # unpack parameters
+    logit_probs = l[:, :, :, :nr_mix]
+    l = tf.reshape(l[:, :, :, nr_mix:], xs + [nr_mix*3])
+    # sample mixture indicator from softmax
+    sel = tf.one_hot(tf.argmax(logit_probs - tf.log(-tf.log(tf.random_uniform(logit_probs.get_shape(), minval=1e-5, maxval=1. - 1e-5))), 3), depth=nr_mix, dtype=tf.float32)
+    sel = tf.reshape(sel, xs[:-1] + [1,nr_mix])
+    # select logistic parameters
+    means = tf.reduce_sum(l[:,:,:,:,:nr_mix]*sel,4)
+    log_scales = tf.maximum(tf.reduce_sum(l[:,:,:,:,nr_mix:2*nr_mix]*sel,4), -7.)
+    coeffs = tf.reduce_sum(tf.nn.tanh(l[:,:,:,:,2*nr_mix:3*nr_mix])*sel,4)
+    # sample from logistic & clip to interval
+    # we don't actually round to the nearest 8bit value when sampling
+    u = tf.random_uniform(means.get_shape(), minval=1e-5, maxval=1. - 1e-5)
+    x = means + tf.exp(log_scales)*(tf.log(u) - tf.log(1. - u))
+    x0 = tf.minimum(tf.maximum(x[:,:,:,0], -1.), 1.)
+    x1 = tf.minimum(tf.maximum(x[:,:,:,1] + coeffs[:,:,:,0]*x0, -1.), 1.)
+    x2 = tf.minimum(tf.maximum(x[:,:,:,2] + coeffs[:,:,:,1]*x0 + coeffs[:,:,:,2]*x1, -1.), 1.)
+    return tf.concat([tf.reshape(x0,xs[:-1]+[1]), tf.reshape(x1,xs[:-1]+[1]), tf.reshape(x2,xs[:-1]+[1])],3)
+
+def get_var_maybe_avg(var_name, ema, **kwargs):
+    ''' utility for retrieving polyak averaged params '''
+    v = tf.get_variable(var_name, **kwargs)
+    if ema is not None:
+        v = ema.average(v)
+    return v
+
+def get_vars_maybe_avg(var_names, ema, **kwargs):
+    ''' utility for retrieving polyak averaged params '''
+    vars = []
+    for vn in var_names:
+        vars.append(get_var_maybe_avg(vn, ema, **kwargs))
+    return vars
+
+def adam_updates(params, cost_or_grads, lr=0.001, mom1=0.9, mom2=0.999):
+    ''' Adam optimizer '''
+    updates = []
+    if type(cost_or_grads) is not list:
+        grads = tf.gradients(cost_or_grads, params)
+    else:
+        grads = cost_or_grads
+    t = tf.Variable(1., 'adam_t')
+    for p, g in zip(params, grads):
+        mg = tf.Variable(tf.zeros(p.get_shape()), p.name + '_adam_mg')
+        if mom1>0:
+            v = tf.Variable(tf.zeros(p.get_shape()), p.name + '_adam_v')
+            v_t = mom1*v + (1. - mom1)*g
+            v_hat = v_t / (1. - tf.pow(mom1,t))
+            updates.append(v.assign(v_t))
+        else:
+            v_hat = g
+        mg_t = mom2*mg + (1. - mom2)*tf.square(g)
+        mg_hat = mg_t / (1. - tf.pow(mom2,t))
+        g_t = v_hat / tf.sqrt(mg_hat + 1e-8)
+        p_t = p - lr * g_t
+        updates.append(mg.assign(mg_t))
+        updates.append(p.assign(p_t))
+    updates.append(t.assign_add(1))
+    return tf.group(*updates)
+
+def get_name(layer_name, counters):
+    ''' utlity for keeping track of layer names '''
+    if not layer_name in counters:
+        counters[layer_name] = 0
+    name = layer_name + '_' + str(counters[layer_name])
+    counters[layer_name] += 1
+    return name
+
+@add_arg_scope
+def dense(x, num_units, nonlinearity=None, init_scale=1., counters={}, init=False, ema=None, **kwargs):
+    ''' fully connected layer '''
+    name = get_name('dense', counters)
+    with tf.variable_scope(name):
+        V = get_var_maybe_avg('V', ema, shape=[int(x.get_shape()[1]),num_units], dtype=tf.float32,
+                              initializer=tf.random_normal_initializer(0, 0.05), trainable=True)
+        g = get_var_maybe_avg('g', ema, shape=[num_units], dtype=tf.float32,
+                              initializer=tf.constant_initializer(1.), trainable=True)
+        b = get_var_maybe_avg('b', ema, shape=[num_units], dtype=tf.float32,
+                              initializer=tf.constant_initializer(0.), trainable=True)
+
+        # use weight normalization (Salimans & Kingma, 2016)
+        x = tf.matmul(x, V)
+        scaler = g / tf.sqrt(tf.reduce_sum(tf.square(V), [0]))
+        x = tf.reshape(scaler, [1, num_units]) * x + tf.reshape(b, [1, num_units])
+
+        if init: # normalize x
+            m_init, v_init = tf.nn.moments(x, [0])
+            scale_init = init_scale/tf.sqrt(v_init + 1e-10)
+            with tf.control_dependencies([g.assign(g*scale_init), b.assign_add(-m_init*scale_init)]):
+                x = tf.identity(x)
+
+        # apply nonlinearity
+        if nonlinearity is not None:
+            x = nonlinearity(x)
+
+        return x
+
+@add_arg_scope
+def conv2d(x, num_filters, filter_size=[3,3], stride=[1,1], pad='SAME', nonlinearity=None, init_scale=1., counters={}, init=False, ema=None, **kwargs):
+    ''' convolutional layer '''
+    name = get_name('conv2d', counters)
+    with tf.variable_scope(name):
+        V = get_var_maybe_avg('V', ema, shape=filter_size+[int(x.get_shape()[-1]),num_filters], dtype=tf.float32,
+                              initializer=tf.random_normal_initializer(0, 0.05), trainable=True)
+        g = get_var_maybe_avg('g', ema, shape=[num_filters], dtype=tf.float32,
+                              initializer=tf.constant_initializer(1.), trainable=True)
+        b = get_var_maybe_avg('b', ema, shape=[num_filters], dtype=tf.float32,
+                              initializer=tf.constant_initializer(0.), trainable=True)
+
+        # use weight normalization (Salimans & Kingma, 2016)
+        W = tf.reshape(g, [1, 1, 1, num_filters]) * tf.nn.l2_normalize(V, [0, 1, 2])
+
+        # calculate convolutional layer output
+        x = tf.nn.bias_add(tf.nn.conv2d(x, W, [1] + stride + [1], pad), b)
+
+        if init:  # normalize x
+            m_init, v_init = tf.nn.moments(x, [0,1,2])
+            scale_init = init_scale / tf.sqrt(v_init + 1e-10)
+            with tf.control_dependencies([g.assign(g * scale_init), b.assign_add(-m_init * scale_init)]):
+                x = tf.identity(x)
+
+        # apply nonlinearity
+        if nonlinearity is not None:
+            x = nonlinearity(x)
+
+        return x
+
+@add_arg_scope
+def deconv2d(x, num_filters, filter_size=[3,3], stride=[1,1], pad='SAME', nonlinearity=None, init_scale=1., counters={}, init=False, ema=None, **kwargs):
+    ''' transposed convolutional layer '''
+    name = get_name('deconv2d', counters)
+    xs = int_shape(x)
+    if pad=='SAME':
+        target_shape = [xs[0], xs[1]*stride[0], xs[2]*stride[1], num_filters]
+    else:
+        target_shape = [xs[0], xs[1]*stride[0] + filter_size[0]-1, xs[2]*stride[1] + filter_size[1]-1, num_filters]
+    with tf.variable_scope(name):
+        V = get_var_maybe_avg('V', ema, shape=filter_size+[num_filters,int(x.get_shape()[-1])], dtype=tf.float32,
+                              initializer=tf.random_normal_initializer(0, 0.05), trainable=True)
+        g = get_var_maybe_avg('g', ema, shape=[num_filters], dtype=tf.float32,
+                              initializer=tf.constant_initializer(1.), trainable=True)
+        b = get_var_maybe_avg('b', ema, shape=[num_filters], dtype=tf.float32,
+                              initializer=tf.constant_initializer(0.), trainable=True)
+
+        # use weight normalization (Salimans & Kingma, 2016)
+        W = tf.reshape(g, [1, 1, num_filters, 1]) * tf.nn.l2_normalize(V, [0, 1, 3])
+
+        # calculate convolutional layer output
+        x = tf.nn.conv2d_transpose(x, W, target_shape, [1] + stride + [1], padding=pad)
+        x = tf.nn.bias_add(x, b)
+
+        if init:  # normalize x
+            m_init, v_init = tf.nn.moments(x, [0,1,2])
+            scale_init = init_scale / tf.sqrt(v_init + 1e-10)
+            with tf.control_dependencies([g.assign(g * scale_init), b.assign_add(-m_init * scale_init)]):
+                x = tf.identity(x)
+
+        # apply nonlinearity
+        if nonlinearity is not None:
+            x = nonlinearity(x)
+
+        return x
+
+@add_arg_scope
+def nin(x, num_units, **kwargs):
+    """ a network in network layer (1x1 CONV) """
+    s = int_shape(x)
+    x = tf.reshape(x, [np.prod(s[:-1]),s[-1]])
+    x = dense(x, num_units, **kwargs)
+    return tf.reshape(x, s[:-1]+[num_units])
+
+''' meta-layer consisting of multiple base layers '''
+
+@add_arg_scope
+def gated_resnet(x, a=None, h=None, nonlinearity=tf.nn.elu, conv=conv2d, init=False, counters={}, ema=None, dropout_p=0., **kwargs):
+    xs = int_shape(x)
+    num_filters = xs[-1]
+
+    c1 = conv(nonlinearity(x), num_filters)
+    if a is not None: # add short-cut connection if auxiliary input 'a' is given
+        c1 += nin(nonlinearity(a), num_filters)
+    c1 = nonlinearity(c1)
+    if dropout_p > 0:
+        c1 = tf.nn.dropout(c1, keep_prob=1. - dropout_p)
+    c2 = conv(c1, num_filters * 2, init_scale=0.1)
+
+    a, b = tf.split(c2, 2, 3)
+    c3 = a * tf.nn.sigmoid(b)
+    return x + c3
+
+''' utilities for shifting the image around, efficient alternative to masking convolutions '''
+
+def down_shift(x):
+    xs = int_shape(x)
+    return tf.concat([tf.zeros([xs[0],1,xs[2],xs[3]]), x[:,:xs[1]-1,:,:]],1)
+
+def right_shift(x):
+    xs = int_shape(x)
+    return tf.concat([tf.zeros([xs[0],xs[1],1,xs[3]]), x[:,:,:xs[2]-1,:]],2)
+
+@add_arg_scope
+def down_shifted_conv2d(x, num_filters, filter_size=[2,3], stride=[1,1], **kwargs):
+    x = tf.pad(x, [[0,0],[filter_size[0]-1,0], [int((filter_size[1]-1)/2),int((filter_size[1]-1)/2)],[0,0]])
+    return conv2d(x, num_filters, filter_size=filter_size, pad='VALID', stride=stride, **kwargs)
+
+@add_arg_scope
+def down_shifted_deconv2d(x, num_filters, filter_size=[2,3], stride=[1,1], **kwargs):
+    x = deconv2d(x, num_filters, filter_size=filter_size, pad='VALID', stride=stride, **kwargs)
+    xs = int_shape(x)
+    return x[:,:(xs[1]-filter_size[0]+1),int((filter_size[1]-1)/2):(xs[2]-int((filter_size[1]-1)/2)),:]
+
+@add_arg_scope
+def down_right_shifted_conv2d(x, num_filters, filter_size=[2,2], stride=[1,1], **kwargs):
+    x = tf.pad(x, [[0,0],[filter_size[0]-1, 0], [filter_size[1]-1, 0],[0,0]])
+    return conv2d(x, num_filters, filter_size=filter_size, pad='VALID', stride=stride, **kwargs)
+
+@add_arg_scope
+def down_right_shifted_deconv2d(x, num_filters, filter_size=[2,2], stride=[1,1], **kwargs):
+    x = deconv2d(x, num_filters, filter_size=filter_size, pad='VALID', stride=stride, **kwargs)
+    xs = int_shape(x)
+    return x[:,:(xs[1]-filter_size[0]+1):,:(xs[2]-filter_size[1]+1),:]